import * as React from 'react';
import { shallow } from 'zustand/shallow';

import { Box, Button, Card, Grid, IconButton, ListDivider, ListItemDecorator, Menu, MenuItem, Radio, Stack, Textarea, Tooltip, Typography, useTheme } from '@mui/joy';
import { ColorPaletteProp, SxProps, VariantProp } from '@mui/joy/styles/types';
import ClearIcon from '@mui/icons-material/Clear';
import ContentPasteGoIcon from '@mui/icons-material/ContentPasteGo';
import DataArrayIcon from '@mui/icons-material/DataArray';
import FormatAlignCenterIcon from '@mui/icons-material/FormatAlignCenter';
import KeyboardArrowUpIcon from '@mui/icons-material/KeyboardArrowUp';
import MicIcon from '@mui/icons-material/Mic';
import PanToolIcon from '@mui/icons-material/PanTool';
import PictureAsPdfIcon from '@mui/icons-material/PictureAsPdf';
import StopOutlinedIcon from '@mui/icons-material/StopOutlined';
import TelegramIcon from '@mui/icons-material/Telegram';
import UploadFileIcon from '@mui/icons-material/UploadFile';

<<<<<<< HEAD
import { ChatModelId, ChatModels, fastChatModelId  } from '@/lib/data';
=======
import { ChatModels, SendModeId, SendModes } from '@/lib/data';
>>>>>>> 1f37054d
import { ConfirmationModal } from '@/components/dialogs/ConfirmationModal';
import { ContentReducerModal } from '@/components/dialogs/ContentReducerModal';
import { TokenBadge } from '@/components/util/TokenBadge';
import { TokenProgress } from '@/components/util/TokenProgress';
import { convertHTMLTableToMarkdown } from '@/lib/util/markdown';
import { countModelTokens } from '@/lib/llm/tokens';
import { extractPdfText } from '@/lib/util/pdf';
import { isValidProdiaApiKey, requireUserKeyProdia } from '@/components/dialogs/SettingsModal';
import { useChatStore } from '@/lib/stores/store-chats';
import { useComposerStore } from '@/lib/stores/store-composer';
import { useSettingsStore } from '@/lib/stores/store-settings';
import { useSpeechRecognition } from '@/components/util/useSpeechRecognition';

import { Agent } from '@/lib/llm/react';
//import { ChatModelId, ChatModels, fastChatModelId } from '@/lib/data';


// CSS helpers

const hideOnMobile = { display: { xs: 'none', md: 'flex' } };
const hideOnDesktop = { display: { xs: 'flex', md: 'none' } };


/// Text template helpers

const PromptTemplates = {
  Concatenate: '{{input}}\n\n{{text}}',
  PasteFile: '{{input}}\n\n```{{fileName}}\n{{fileText}}\n```\n',
  PasteMarkdown: '{{input}}\n\n```\n{{clipboard}}\n```\n',
};

const expandPromptTemplate = (template: string, dict: object) => (inputValue: string): string => {
  let expanded = template.replaceAll('{{input}}', (inputValue || '').trim()).trim();
  for (const [key, value] of Object.entries(dict))
    expanded = expanded.replaceAll(`{{${key}}}`, value.trim());
  return expanded;
};


const attachFileLegend =
  <Stack sx={{ p: 1, gap: 1, fontSize: '16px', fontWeight: 400 }}>
    <Box sx={{ mb: 1, textAlign: 'center' }}>
      Attach a file to the message
    </Box>
    <table>
      <tbody>
      <tr>
        <td width={36}><PictureAsPdfIcon sx={{ width: 24, height: 24 }} /></td>
        <td><b>PDF</b></td>
        <td width={36} align='center' style={{ opacity: 0.5 }}>→</td>
        <td>📝 Text (split manually)</td>
      </tr>
      <tr>
        <td><DataArrayIcon sx={{ width: 24, height: 24 }} /></td>
        <td><b>Code</b></td>
        <td align='center' style={{ opacity: 0.5 }}>→</td>
        <td>📚 Markdown</td>
      </tr>
      <tr>
        <td><FormatAlignCenterIcon sx={{ width: 24, height: 24 }} /></td>
        <td><b>Text</b></td>
        <td align='center' style={{ opacity: 0.5 }}>→</td>
        <td>📝 As-is</td>
      </tr>
      </tbody>
    </table>
    <Box sx={{ mt: 1, fontSize: '14px' }}>
      Drag & drop in chat for faster loads ⚡
    </Box>
  </Stack>;

const pasteClipboardLegend =
  <Box sx={{ p: 1, fontSize: '14px', fontWeight: 400 }}>
    Converts Code and Tables to 📚 Markdown
  </Box>;


const MicButton = (props: { variant: VariantProp, color: ColorPaletteProp, onClick: () => void, sx?: SxProps }) =>
  <Tooltip title='CTRL + M' placement='top'>
    <IconButton variant={props.variant} color={props.color} onClick={props.onClick} sx={props.sx}>
      <MicIcon />
    </IconButton>
  </Tooltip>;


const SendModeMenu = (props: { anchorEl: HTMLAnchorElement, sendMode: SendModeId, onSetSendMode: (sendMode: SendModeId) => void, onClose: () => void, }) =>
  <Menu
    variant='plain' color='neutral' size='md' placement='top-end' sx={{ minWidth: 320, overflow: 'auto' }}
    open anchorEl={props.anchorEl} onClose={props.onClose}>

    <MenuItem color='neutral' selected>Conversation Mode</MenuItem>

    <ListDivider />

    {Object.entries(SendModes).map(([key, data]) =>
      <MenuItem key={'send-mode-' + key} onClick={() => props.onSetSendMode(key as SendModeId)}>
        <Box sx={{ display: 'flex', flexDirection: 'row', alignItems: 'center', gap: 2 }}>
          <Radio checked={key === props.sendMode} />
          <Box>
            <Typography>{data.label}</Typography>
            <Typography level='body2'>{data.description}</Typography>
          </Box>
        </Box>
      </MenuItem>)}

  </Menu>;


const SentMessagesMenu = (props: {
  anchorEl: HTMLAnchorElement, onClose: () => void,
  messages: { date: number; text: string; count: number }[],
  onPaste: (text: string) => void,
  onClear: () => void,
}) =>
  <Menu
    variant='plain' color='neutral' size='md' placement='top-end' sx={{ minWidth: 320, overflow: 'auto' }}
    open anchorEl={props.anchorEl} onClose={props.onClose}>

    <MenuItem color='neutral' selected>Reuse messages 💬</MenuItem>

    <ListDivider />

    {props.messages.map((item, index) =>
      <MenuItem key={'composer-sent-' + index} onClick={() => props.onPaste(item.text)}>
        {item.count > 1 && <Typography level='body2' color='neutral' sx={{ mr: 1 }}>({item.count})</Typography>}
        {item.text?.length > 60 ? item.text.slice(0, 58) + '...' : item.text}
      </MenuItem>)}

    <ListDivider />

    <MenuItem onClick={props.onClear}>
      <ListItemDecorator><ClearIcon /></ListItemDecorator>
      Clear all
    </MenuItem>

  </Menu>;


/**
 * A React component for composing and sending messages in a chat-like interface.
 * Supports pasting text and code from the clipboard, and a local log of sent messages.
 *
 * Note: Useful bash trick to generate code from a list of files:
 *       $ for F in *.ts; do echo; echo "\`\`\`$F"; cat $F; echo; echo "\`\`\`"; done | clip
 *
 * @param {boolean} props.disableSend - Flag to disable the send button.
 * @param {(text: string, conversationId: string | null) => void} props.sendMessage - Function to send the message. conversationId is null for the Active conversation
 * @param {() => void} props.stopGeneration - Function to stop response generation
 */
export function Composer(props: {
  conversationId: string | null; messageId: string | null;
  isDeveloperMode: boolean;
  onSendMessage: (conversationId: string, text: string) => void;
  sx?: SxProps;
}) {
  // state
  const [composeText, setComposeText] = React.useState('');
  const [isDragging, setIsDragging] = React.useState(false);
  const [reducerText, setReducerText] = React.useState('');
  const [reducerTextTokens, setReducerTextTokens] = React.useState(0);
  const [sendModeMenuAnchor, setSendModeMenuAnchor] = React.useState<HTMLAnchorElement | null>(null);
  const [sentMessagesAnchor, setSentMessagesAnchor] = React.useState<HTMLAnchorElement | null>(null);
  const [confirmClearSent, setConfirmClearSent] = React.useState(false);
  const attachmentFileInputRef = React.useRef<HTMLInputElement>(null);
  const [reducerModelId, setReducerModelId] = React.useState<ChatModelId>(fastChatModelId);

  // external state
  const theme = useTheme();
  const { sendModeId, setSendModeId, sentMessages, appendSentMessage, clearSentMessages } = useComposerStore();
  const stopTyping = useChatStore(state => state.stopTyping);
  const modelMaxResponseTokens = useSettingsStore(state => state.modelMaxResponseTokens);


  const { assistantTyping, chatModelId, tokenCount: conversationTokenCount } = useChatStore(state => {
    const conversation = state.conversations.find(conversation => conversation.id === props.conversationId);
    return {
      assistantTyping: conversation ? !!conversation.abortController : false,
      chatModelId: conversation ? conversation.chatModelId : null,
      tokenCount: conversation ? conversation.tokenCount : 0,
    };
  }, shallow);


  // derived state
  const tokenLimit = chatModelId ? ChatModels[chatModelId]?.contextWindowSize || 8192 : 0;
  const directTokens = React.useMemo(() => {
    return (!composeText || !chatModelId) ? 0 : 4 + countModelTokens(composeText, chatModelId, 'composer text');
  }, [chatModelId, composeText]);
  const indirectTokens = modelMaxResponseTokens + conversationTokenCount;
  const remainingTokens = tokenLimit - directTokens - indirectTokens;


  const handleSendClicked = async () => {
    const text = (composeText || '').trim();
    if (text.length && props.conversationId) {
      console.log("quesiton:", text);
      const agent = new Agent();
      const result = await agent.reAct(text, 'gpt-4');
      console.log("final result:", result);
      setComposeText('');
      props.onSendMessage(props.conversationId, text);
      appendSentMessage(text);
    }
  };

  const handleShowSendMode = (event: React.MouseEvent<HTMLAnchorElement>) => setSendModeMenuAnchor(event.currentTarget);

  const handleHideSendMode = () => setSendModeMenuAnchor(null);

  const handleStopClicked = () => props.conversationId && stopTyping(props.conversationId);

  const handleKeyPress = (e: React.KeyboardEvent) => {
    if (e.key === 'Enter' && !e.shiftKey && !e.altKey) {
      if (!assistantTyping)
        handleSendClicked();
      e.preventDefault();
    }
  };


  const onSpeechResultCallback = React.useCallback((transcript: string) => {
    setComposeText(current => {
      current = current.trim();
      transcript = transcript.trim();
      if ((!current || current.endsWith('.') || current.endsWith('!') || current.endsWith('?')) && transcript.length)
        transcript = transcript[0].toUpperCase() + transcript.slice(1);
      return current ? current + ' ' + transcript : transcript;
    });
  }, []);

  const { isSpeechEnabled, isSpeechError, isRecordingAudio, isRecordingSpeech, toggleRecording } = useSpeechRecognition(onSpeechResultCallback, 'm');

  const handleMicClicked = () => toggleRecording();

  const micColor = isSpeechError ? 'danger' : isRecordingSpeech ? 'warning' : isRecordingAudio ? 'warning' : 'neutral';
  const micVariant = isRecordingSpeech ? 'solid' : isRecordingAudio ? 'solid' : 'plain';

  async function loadAndAttachFiles(files: FileList) {

    // NOTE: we tried to get the common 'root prefix' of the files here, so that we could attach files with a name that's relative
    //       to the common root, but the files[].webkitRelativePath property is not providing that information

    // perform loading and expansion
    let newText = '';
    for (let file of files) {
      let fileText = '';
      try {
        if (file.type === 'application/pdf')
          fileText = await extractPdfText(file);
        else
          fileText = await file.text();
        newText = expandPromptTemplate(PromptTemplates.PasteFile, { fileName: file.name, fileText })(newText);
      } catch (error) {
        // show errors in the prompt box itself - FUTURE: show in a toast
        console.error(error);
        newText = `${newText}\n\nError loading file ${file.name}: ${error}\n`;
      }
    }

    // see how we fare on budget
    if (chatModelId) {
      const newTextTokens = countModelTokens(newText, chatModelId, 'reducer trigger');

      // simple trigger for the reduction dialog
      if (newTextTokens > remainingTokens) {
        setReducerTextTokens(newTextTokens);
        setReducerText(newText);
        return;
      }
    }

    // within the budget, so just append
    setComposeText(text => expandPromptTemplate(PromptTemplates.Concatenate, { text: newText })(text));
  }

  const handleContentReducerClose = () => {
    setReducerText('');
  };

  const handleContentReducerText = (newText: string) => {
    handleContentReducerClose();
    setComposeText(text => text + newText);
  };

  const handleShowFilePicker = () => attachmentFileInputRef.current?.click();

  const handleLoadAttachment = async (e: React.ChangeEvent<HTMLInputElement>) => {
    const files = e.target?.files;
    if (files && files.length >= 1)
      await loadAndAttachFiles(files);

    // this is needed to allow the same file to be selected again
    e.target.value = '';
  };


  const handlePasteFromClipboard = async () => {
    for (let clipboardItem of await navigator.clipboard.read()) {

      // find the text/html item if any
      try {
        const htmlItem = await clipboardItem.getType('text/html');
        const htmlString = await htmlItem.text();
        // paste tables as markdown
        if (htmlString.indexOf('<table') == 0) {
          const markdownString = convertHTMLTableToMarkdown(htmlString);
          setComposeText(expandPromptTemplate(PromptTemplates.PasteMarkdown, { clipboard: markdownString }));
          continue;
        }
        // TODO: paste html to markdown (tried Turndown, but the gfm plugin is not good - need to find another lib with minimal footprint)
      } catch (error) {
        // ignore missing html
      }

      // find the text/plain item if any
      try {
        const textItem = await clipboardItem.getType('text/plain');
        const textString = await textItem.text();
        setComposeText(expandPromptTemplate(PromptTemplates.PasteMarkdown, { clipboard: textString }));
        continue;
      } catch (error) {
        // ignore missing text
      }

      // no text/html or text/plain item found
      console.log('Clipboard item has no text/html or text/plain item.', clipboardItem.types, clipboardItem);
    }
  };


  const showSentMessages = (event: React.MouseEvent<HTMLAnchorElement>) => setSentMessagesAnchor(event.currentTarget);

  const hideSentMessages = () => setSentMessagesAnchor(null);

  const handlePasteSent = (text: string) => setComposeText(text);

  const handleClearSent = () => setConfirmClearSent(true);

  const handleCancelClearSent = () => setConfirmClearSent(false);

  const handleConfirmedClearSent = () => {
    setConfirmClearSent(false);
    clearSentMessages();
  };


  const eatDragEvent = (e: React.DragEvent) => {
    e.preventDefault();
    e.stopPropagation();
  };

  const handleMessageDragEnter = (e: React.DragEvent) => {
    eatDragEvent(e);
    setIsDragging(true);
  };

  const handleOverlayDragLeave = (e: React.DragEvent) => {
    eatDragEvent(e);
    setIsDragging(false);
  };

  const handleOverlayDragOver = (e: React.DragEvent) => {
    eatDragEvent(e);
    // e.dataTransfer.dropEffect = 'copy';
  };

  const handleOverlayDrop = async (e: React.DragEvent) => {
    eatDragEvent(e);
    setIsDragging(false);

    // dropped files
    if (e.dataTransfer.files?.length >= 1)
      return loadAndAttachFiles(e.dataTransfer.files);

    // special case: detect failure of dropping from VSCode
    // VSCode: Drag & Drop does not transfer the File object: https://github.com/microsoft/vscode/issues/98629#issuecomment-634475572
    if ('codeeditors' in e.dataTransfer.types)
      return setComposeText(test => test + 'Pasting from VSCode is not supported! Fixme. Anyone?');

    // dropped text
    const droppedText = e.dataTransfer.getData('text');
    if (droppedText?.length >= 1)
      return setComposeText(text => expandPromptTemplate(PromptTemplates.PasteMarkdown, { clipboard: droppedText })(text));

    // future info for dropping
    console.log('Unhandled Drop event. Contents: ', e.dataTransfer.types.map(t => `${t}: ${e.dataTransfer.getData(t)}`));
  };

  const prodiaApiKey = isValidProdiaApiKey(useSettingsStore(state => state.prodiaApiKey));
  const isProdiaConfigured = !requireUserKeyProdia || prodiaApiKey;
  const textPlaceholder: string = props.isDeveloperMode
    ? 'Tell me what you need, add drop source files...'
    : isProdiaConfigured ? 'Type, /imagine, or drop text files...' : 'Type a message, or drop text files...';

  return (
    <Box sx={props.sx}>
      <Grid container spacing={{ xs: 1, md: 2 }}>

        {/* Left pane (buttons and Textarea) */}
        <Grid xs={12} md={9}><Stack direction='row' spacing={{ xs: 1, md: 2 }}>

          {/* Vertical Buttons Bar */}
          <Stack>

            {/*<Typography level='body3' sx={{mb: 2}}>Context</Typography>*/}

            {isSpeechEnabled && <Box sx={{ mb: { xs: 1, md: 2 }, ...hideOnDesktop }}>
              <MicButton variant={micVariant} color={micColor} onClick={handleMicClicked} />
            </Box>}

            <IconButton variant='plain' color='neutral' onClick={handleShowFilePicker} sx={{ ...hideOnDesktop }}>
              <UploadFileIcon />
            </IconButton>
            <Tooltip
              variant='solid' placement='top-start'
              title={attachFileLegend}>
              <Button fullWidth variant='plain' color='neutral' onClick={handleShowFilePicker} startDecorator={<UploadFileIcon />}
                      sx={{ ...hideOnMobile, justifyContent: 'flex-start' }}>
                Attach
              </Button>
            </Tooltip>

            <Box sx={{ mt: { xs: 1, md: 2 } }} />

            <IconButton variant='plain' color='neutral' onClick={handlePasteFromClipboard} sx={{ ...hideOnDesktop }}>
              <ContentPasteGoIcon />
            </IconButton>
            <Tooltip
              variant='solid' placement='top-start'
              title={pasteClipboardLegend}>
              <Button fullWidth variant='plain' color='neutral' startDecorator={<ContentPasteGoIcon />} onClick={handlePasteFromClipboard}
                      sx={{ ...hideOnMobile, justifyContent: 'flex-start' }}>
                {props.isDeveloperMode ? 'Paste code' : 'Paste'}
              </Button>
            </Tooltip>

            <input type='file' multiple hidden ref={attachmentFileInputRef} onChange={handleLoadAttachment} />

          </Stack>

          {/* Edit box, with Drop overlay */}
          <Box sx={{ flexGrow: 1, position: 'relative' }}>

            <Box sx={{ position: 'relative' }}>

              <Textarea
                variant='outlined' autoFocus placeholder={textPlaceholder}
                minRows={4} maxRows={12}
                onKeyDown={handleKeyPress}
                onDragEnter={handleMessageDragEnter}
                value={composeText} onChange={(e) => setComposeText(e.target.value)}
                slotProps={{
                  textarea: {
                    sx: {
                      ...(isSpeechEnabled ? { pr: { md: 5 } } : {}),
                      mb: 0.5,
                    },
                  },
                }}
                sx={{
                  background: theme.vars.palette.background.level1,
                  fontSize: '16px',
                  lineHeight: 1.75,
                }} />

              {tokenLimit > 0 && (directTokens > 0 || indirectTokens > 0) && <TokenProgress direct={directTokens} indirect={indirectTokens} limit={tokenLimit} />}

            </Box>

            {isSpeechEnabled && <MicButton variant={micVariant} color={micColor} onClick={handleMicClicked} sx={{ ...hideOnMobile, position: 'absolute', top: 0, right: 0, margin: 1 }} />}

            {!!tokenLimit && <TokenBadge directTokens={directTokens} indirectTokens={indirectTokens} tokenLimit={tokenLimit} absoluteBottomRight />}

            <Card
              color='primary' invertedColors variant='soft'
              sx={{
                display: isDragging ? 'flex' : 'none',
                position: 'absolute', bottom: 0, left: 0, right: 0, top: 0,
                alignItems: 'center', justifyContent: 'space-evenly',
                border: '2px dashed',
                zIndex: 10,
              }}
              onDragLeave={handleOverlayDragLeave}
              onDragOver={handleOverlayDragOver}
              onDrop={handleOverlayDrop}>
              <PanToolIcon sx={{ width: 40, height: 40, pointerEvents: 'none' }} />
              <Typography level='body2' sx={{ pointerEvents: 'none' }}>
                I will hold on to this for you
              </Typography>
            </Card>

          </Box>

        </Stack></Grid>

        {/* Send pane */}
        <Grid xs={12} md={3}>
          <Stack spacing={2}>

            <Box sx={{ display: 'flex', flexDirection: 'row' }}>

              {/* [mobile-only] Sent messages arrow */}
              {sentMessages.length > 0 && (
                <IconButton variant='plain' color='neutral' onClick={showSentMessages} sx={{ ...hideOnDesktop, mr: { xs: 1, md: 2 } }}>
                  <KeyboardArrowUpIcon />
                </IconButton>
              )}

              {/* Send / Stop */}
              {assistantTyping
                ? <Button fullWidth variant='soft' color='primary' disabled={!props.conversationId} onClick={handleStopClicked} endDecorator={<StopOutlinedIcon />}>
                  Stop
                </Button>
                : <Button fullWidth variant='solid' color='primary' disabled={!props.conversationId} onClick={handleSendClicked} onDoubleClick={handleShowSendMode} endDecorator={<TelegramIcon />}>
                  {sendModeId === 'react' ? 'ReAct' : 'Chat'}
                </Button>}
            </Box>

            {/* [desktop-only] row with Sent Messages button */}
            <Stack direction='row' spacing={1} sx={{ ...hideOnMobile, flexDirection: { xs: 'column', md: 'row' }, justifyContent: 'flex-end' }}>
              {sentMessages.length > 0 && (
                <Button fullWidth variant='plain' color='neutral' startDecorator={<KeyboardArrowUpIcon />} onClick={showSentMessages}>
                  History
                </Button>
              )}
            </Stack>

          </Stack>
        </Grid>


        {/* Mode selector */}
        {!!sendModeMenuAnchor && (
          <SendModeMenu anchorEl={sendModeMenuAnchor} sendMode={sendModeId} onSetSendMode={setSendModeId} onClose={handleHideSendMode} />
        )}

        {/* Sent messages menu */}
        {!!sentMessagesAnchor && (
          <SentMessagesMenu
            anchorEl={sentMessagesAnchor} messages={sentMessages} onClose={hideSentMessages}
            onPaste={handlePasteSent} onClear={handleClearSent}
          />
        )}

        {/* Content reducer modal */}
        {reducerText?.length >= 1 && chatModelId &&
          <ContentReducerModal
            initialText={reducerText} initialTokens={reducerTextTokens} tokenLimit={remainingTokens}
            onReducedText={handleContentReducerText} onClose={handleContentReducerClose}
          />
        }

        {/* Clear confirmation modal */}
        <ConfirmationModal
          open={confirmClearSent} onClose={handleCancelClearSent} onPositive={handleConfirmedClearSent}
          confirmationText={'Are you sure you want to clear all your sent messages?'} positiveActionText={'Clear all'}
        />

      </Grid>
    </Box>
  );
}<|MERGE_RESOLUTION|>--- conflicted
+++ resolved
@@ -15,11 +15,7 @@
 import TelegramIcon from '@mui/icons-material/Telegram';
 import UploadFileIcon from '@mui/icons-material/UploadFile';
 
-<<<<<<< HEAD
-import { ChatModelId, ChatModels, fastChatModelId  } from '@/lib/data';
-=======
-import { ChatModels, SendModeId, SendModes } from '@/lib/data';
->>>>>>> 1f37054d
+import { ChatModelId, ChatModels, fastChatModelId , SendModeId, SendModes } from '@/lib/data';
 import { ConfirmationModal } from '@/components/dialogs/ConfirmationModal';
 import { ContentReducerModal } from '@/components/dialogs/ContentReducerModal';
 import { TokenBadge } from '@/components/util/TokenBadge';
@@ -215,10 +211,13 @@
   const handleSendClicked = async () => {
     const text = (composeText || '').trim();
     if (text.length && props.conversationId) {
-      console.log("quesiton:", text);
-      const agent = new Agent();
-      const result = await agent.reAct(text, 'gpt-4');
-      console.log("final result:", result);
+      if (sendModeId === 'react') {
+        // only log when in react mode.
+        console.log("quesiton:", text);
+        const agent = new Agent();
+        const result = await agent.reAct(text, 'gpt-4');
+        console.log("final result:", result);
+      }
       setComposeText('');
       props.onSendMessage(props.conversationId, text);
       appendSentMessage(text);
