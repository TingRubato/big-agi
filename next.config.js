/** @type {import('next').NextConfig} */
const nextConfig = {
  reactStrictMode: true,
  env: {
    // defaults to TRUE, unless API Keys are set at build time; this flag is used by the UI
    HAS_SERVER_KEY_OPENAI: !!process.env.OPENAI_API_KEY,
    HAS_SERVER_KEY_ELEVENLABS: !!process.env.ELEVENLABS_API_KEY,
    HAS_SERVER_KEY_PRODIA: !!process.env.PRODIA_API_KEY,
<<<<<<< HEAD
    HAS_SERVER_KEYS_GOOGLE_CSE: !!process.env.GOOGLE_CLOUD_API_KEY && !!process.env.GOOGLE_CSE_ID,
=======
    // for auth only
    AUTH_TYPE: process.env.AUTH_TYPE,
>>>>>>> 3b51c39f
  },
  webpack(config, { isServer, dev }) {
    // @mui/joy: anything material gets redirected to Joy
    config.resolve.alias['@mui/material'] = '@mui/joy';

    // @dqbd/tiktoken: enable asynchronous WebAssembly
    config.experiments = {
      asyncWebAssembly: true,
      layers: true,
    };

    return config;
  },
};

module.exports = nextConfig;<|MERGE_RESOLUTION|>--- conflicted
+++ resolved
@@ -6,12 +6,9 @@
     HAS_SERVER_KEY_OPENAI: !!process.env.OPENAI_API_KEY,
     HAS_SERVER_KEY_ELEVENLABS: !!process.env.ELEVENLABS_API_KEY,
     HAS_SERVER_KEY_PRODIA: !!process.env.PRODIA_API_KEY,
-<<<<<<< HEAD
     HAS_SERVER_KEYS_GOOGLE_CSE: !!process.env.GOOGLE_CLOUD_API_KEY && !!process.env.GOOGLE_CSE_ID,
-=======
     // for auth only
-    AUTH_TYPE: process.env.AUTH_TYPE,
->>>>>>> 3b51c39f
+    SERVER_AUTH_TYPE: process.env.AUTH_TYPE,
   },
   webpack(config, { isServer, dev }) {
     // @mui/joy: anything material gets redirected to Joy
